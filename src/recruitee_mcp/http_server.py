--- conflicted
+++ resolved
@@ -180,35 +180,6 @@
     "serve_http",
 ]
 
-<<<<<<< HEAD
-mcp = FastMCP("recruitee-mcp")  # keep your existing tools/resources/prompts
-
-# If you prefer the endpoint at exactly /mcp, leave as default.
-# If you want it at the root of a subpath, you can do:
-# mcp.settings.streamable_http_path = "/"
-
-# --- Assemble ASGI app with both transports mounted ---
-app = Starlette(
-    routes=[
-        # New spec: single endpoint that supports POST (and GET for streaming)
-        # ChatGPT connectors should work against this path.
-        Mount("/mcp", app=mcp.streamable_http_app()),
-        # Optional: legacy SSE transport for max compatibility
-        Mount("/openai-mcp", app=mcp.streamable_http_app()),
-        Mount("/", app=mcp.streamable_http_app()),
-        Mount("/sse", app=mcp.sse_app()),
-    ]
-)
-
-# CORS: expose the session header for web clients, allow Streamable HTTP methods
-app.add_middleware(
-    CORSMiddleware,
-    allow_origins=["*"],                  # tighten for prod
-    allow_methods=["GET", "POST", "DELETE"],
-    allow_headers=["*"],
-    expose_headers=["Mcp-Session-Id"],
-)
-=======
 
 try:  # pragma: no cover - optional dependencies exercised only when installed
     from starlette.applications import Starlette
@@ -233,6 +204,8 @@
             # New spec: single endpoint that supports POST (and GET for streaming)
             # ChatGPT connectors should work against this path.
             Mount("/mcp", app=mcp.streamable_http_app()),
+            Mount("/openai-mcp", app=mcp.streamable_http_app()),
+            Mount("/", app=mcp.streamable_http_app()),
             # Optional: legacy SSE transport for max compatibility
             Mount("/sse", app=mcp.sse_app()),
         ]
@@ -245,5 +218,4 @@
         allow_methods=["GET", "POST", "DELETE"],
         allow_headers=["*"],
         expose_headers=["Mcp-Session-Id"],
-    )
->>>>>>> 97d807da
+    )